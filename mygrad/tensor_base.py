from .operations import *
import numpy as np

__all__ = ['Tensor']


class Tensor(object):
    """ A numpy.array-like object capable of serving as a node in a computational graph that
        supports back-propagation of derivatives via the chain rule."""
    __array_priority__ = 15.0

    def __init__(self, x, *, constant=False, _scalar_only=False, _creator=None):
        """ Parameters
            ----------
            x : array_like
                Input data, in any form that can be converted to an array.  This
                includes numbers, lists, lists of tuples, tuples, tuples of tuples, tuples
                of lists and ndarrays.

            Keyword-Only Arguments
            ----------------------
            constant : bool, optional (default=False)
                If True, this node is treated as a constant, and thus does not facilitate
                back propagation; `self.grad` will always return `None`.

            _scalar_only : bool, optional (default=False)
                Signals that self.backward() can only be invoked if self.ndim == 0.

            _creator: Optional[pygrad.Operation]
                The operation-instance whose forward pass produced `self`.
            """
        assert isinstance(constant, bool)
        self._scalar_only = _scalar_only
        self._creator = _creator

        if isinstance(x, Tensor):
            self.data = x.data
        else:
            self.data = np.asarray(x)
            self._check_valid_dtype(self.data.dtype)

        self.grad = None
        self._constant = constant

    @staticmethod
    def _check_valid_dtype(dtype):
        if not np.issubdtype(dtype, np.number):
            raise TypeError("Tensor data must be a numeric type")

    @classmethod
    def _op(cls, Op, *input_vars, op_args=None, op_kwargs=None):
        """ Wraps operations performed between tensors: f(a, b, ...).

            Parameters
            ----------
            Op : Operation
                Operation to be performed using `input_cars`.

            input_vars : Sequence[Union[Number, numpy.ndarray]]
                An arbitrary number of tensor-like objects, which are used as the input
                tensors to the forward-pass of the operation.

            *op_args
                Arbitrary positional arguments passed to the operation's forward pass.

            **op_kwargs
                Arbitrary keyword arguments passed to the operation's forward pass.

            Returns
            -------
            Tensor
                The tensor-result of the operation's forward-pass."""

        if op_args is None:
            op_args = tuple()

        if op_kwargs is None:
            op_kwargs = dict()

        ## STUDENT CODE HERE ###################################################
        """ Create a list called `tensor_vars`. Iterate through `input_vars`,
            if a var is a Tensor already, append it to `tensor_vars`. 
            
            Otherwise, cast it as a **constant** Tensor, and then append it"""
        ##########################################################################

        ## STUDENT CODE HERE ###################################################
        """ Initialize the operation class, references as `f`. Perform the forward-pass
            of `f` by passing it the *unpacked* `tensor_vars`, *unpacked* `op_args`,
            and *unpacked* `op_kwargs`. This final one you do via: **op_kwargs.
            
            Store the output of the forward-pass as `op_out`"""
        ##########################################################################

        ## STUDENT CODE HERE ###################################################
        """Determine whether or not the Tensor that will ultimately be returned 
           should be a constant or not. This should be saved as the variable 
           `is_const`, and it should hold a boolean value"""
        ##########################################################################

        scalar_op = f.scalar_only and not is_const
        scalar_input = any((var.scalar_only and not var.constant) for var in tensor_vars)
        scalar_only = scalar_op or scalar_input


        ## STUDENT CODE HERE ###################################################
        """Return the result of the forward pass as a Tensor. Note that _op is a 
           **class method**. This means that `cls` references `Tensor`.
           
           The returned Tensor should have the appropriate creator, scalar-only
           value (which is computed for you above as `scalar_only`), and constant-value."""
        ##########################################################################

    def backward(self, grad=None):
        """ Compute set or accumulate `self.grad` with `grad`, and pass `self.creator.backward(grad)`.

            In effect, calling `self.backward()` will trigger a "back-propagation" from `self` through
            the preceding nodes in the computational graph. Thus a node, `a`, will have the attribute
            `self.grad` return the total derivative d(self)/da.

            Parameters
            ----------
            grad : Optional[float, array_like]
                The value of the incoming derivative. If self.grad is None, it is set to `grad`,
                otherwise its value is added with `grad`.

            Raises
            ------
            InvalidNonScalarBackprop
                The configuration of the computational graph is such that `self` must be a 0D tensor
                (i.e. scalar) to invoke self.backprop(grad)."""

        ## STUDENT CODE HERE ###################################################
        """ If the Tensor invoking backward (i.e. `self`) has a True scalar-only
            attribute, but it is *not* a scalar use the following code to raise
            an error:
            
            raise Exception("Invalid Backprop: scalar-only violation")
            """
        ##########################################################################

        ## STUDENT CODE HERE ###################################################
        """ If grad is `None`, initialize it with the correct value(s) and shape.
            Be careful if self.ndim is 0.
            
            Otherwise, ensure that `grad` is a numpy array. Simply passing it
            through np.asarray is sufficient for this"""
        ##########################################################################


        ## STUDENT CODE HERE ###################################################
        """ If self.grad is `None`, set its value to grad. 
        
            Otherwise, accumulate it with `grad` and pass the result through np.asarray"""
        ##########################################################################

        ## STUDENT CODE HERE ###################################################
        """ If this Tensor has a creator, propagate `grad` **NOT `self.grad`**
            backward to its creator"""
        ##########################################################################
        pass


    def null_gradients(self):
        self.grad = None
        if self._creator is not None:
            self._creator.null_gradients()

    @property
    def scalar_only(self):
        """ Indicates whether or not `self.ndim` must be 0 in order to invoke `self.backprop()`.

            Returns
            -------
            bool"""
        return self._scalar_only

    @property
    def constant(self):
        """ A constant will not facilitate back-propagation at its node in the computational graph.

            Returns
            -------
            bool """
        return self._constant

    @property
    def creator(self):
        """ The `Operation` instance that produced `self`.

            Returns
            -------
            pygrad.Operation
            """
        return self._creator

    def reshape(self, *shape, **kwargs):
        """ Returns a tensor with a new shape, without changing its data.

            Parameters
            ----------
            newshape : Union[int, Tuple[int, ...]]
                The new shape should be compatible with the original shape. If
                an integer, then the result will be a 1-D array of that length.
                One shape dimension can be -1. In this case, the value is
                inferred from the length of the array and remaining dimensions.

            Returns
            -------
            Tensor

            Notes
            -----
            `reshape` utilizes C-ordering, meaning that it reads & writes elements using
            C-like index ordering; the last axis index changing fastest, and, proceeding
            in reverse order, the first axis index changing slowest. """
        if hasattr(shape[0], "__iter__"):
            if len(shape) > 1:
                raise TypeError("an integer is required")
            shape = shape[0]
        return self._op(Reshape, self, op_args=(shape,), **kwargs)

    def __sub__(self, other):
<<<<<<< HEAD
        # STUDENT CODE HERE
        pass

    def __rsub__(self, other):
        # STUDENT CODE HERE
        pass

    def __add__(self, other):
        return self._op(Add, self, other)

    def __radd__(self, other):
        return self._op(Add, other, self)
=======
        return self._op(Subtract, self, other)

    def __rsub__(self, other):
        return self._op(Subtract, other, self)
>>>>>>> 61209294

    def __truediv__(self, other):
        return self._op(Divide, self, other)

    def __rtruediv__(self, other):
        return self._op(Divide, other, self)

    def __mul__(self, other):
        return self._op(Multiply, self, other)

    def __rmul__(self, other):
        return self._op(Multiply, other, self)

    def __pow__(self, other):
        return self._op(Power, self, other)

    def __rpow__(self, other):
        return self._op(Power, other, self)

    def __neg__(self):
        return -1 * self

    def __repr__(self):
        if self.data.ndim == 0:
            return "Tensor({})".format(self.data.item())
        elif self.data.ndim == 1:
            return "Tensor({})".format(self.data)
        else:
            return "Tensor(\n{}\n)".format(self.data)

    def __lt__(self, value):
        if isinstance(value, Tensor):
            value = value.data
        return self.data < value

    def __le__(self, value):
        if isinstance(value, Tensor):
            value = value.data
        return self.data <= value

    def __gt__(self, value):
        if isinstance(value, Tensor):
            value = value.data
        return self.data > value

    def __ge__(self, value):
        if isinstance(value, Tensor):
            value = value.data
        return self.data >= value

    def __eq__(self, value):
        if isinstance(value, Tensor):
            value = value.data
        return self.data == value

    def __ne__(self, value):
        if isinstance(value, Tensor):
            value = value.data
        return self.data != value

    def __pos__(self):
        return self

    def __invert__(self):
        return -1 * self

    def __len__(self):
        return len(self.data)

    def __copy__(self):
        """ Produces a copy of self with copy.creator=None"""
        return Tensor(np.copy(self.data), _creator=None, constant=self.constant, _scalar_only=self.scalar_only)

    def __contains__(self, item):
        return self.data.__contains__(item)

    @property
    def size(self):
        return self.data.size

    @property
    def ndim(self):
        return self.data.ndim

    @property
    def dtype(self):
        return self.data.dtype

    @property
    def shape(self):
        return self.data.shape

    def sum(self, axis=None, keepdims=False):
        """ Sum of tensor elements over a given axis.

            Parameters
            ----------
            axis : Optional[int, Tuple[ints, ...]
                Axis or axes along which a sum is performed.  The default,
                axis=None, will sum all of the elements of the input tensor.  If
                axis is negative it counts from the last to the first axis.

                If axis is a tuple of ints, a sum is performed on all of the axes
                specified in the tuple instead of a single axis or all the axes as
                before.

            keepdims : bool, optional
                If this is set to True, the axes which are reduced are left
                in the result as dimensions with size one. With this option,
                the result will broadcast correctly against the input tensor.

            Returns
            -------
            sum_along_axis : Tensor
                A Tensor with the same shape as `self`, with the specified
                axis/axes removed. If `self` is a 0-d tensor, or if `axis` is None,
                a 0-dim Tensor is returned."""
        return self._op(Sum, self, op_args=(axis, keepdims))<|MERGE_RESOLUTION|>--- conflicted
+++ resolved
@@ -77,43 +77,25 @@
         if op_kwargs is None:
             op_kwargs = dict()
 
-        ## STUDENT CODE HERE ###################################################
-        """ Create a list called `tensor_vars`. Iterate through `input_vars`,
-            if a var is a Tensor already, append it to `tensor_vars`. 
-            
-            Otherwise, cast it as a **constant** Tensor, and then append it"""
-        ##########################################################################
-
-        ## STUDENT CODE HERE ###################################################
-        """ Initialize the operation class, references as `f`. Perform the forward-pass
-            of `f` by passing it the *unpacked* `tensor_vars`, *unpacked* `op_args`,
-            and *unpacked* `op_kwargs`. This final one you do via: **op_kwargs.
-            
-            Store the output of the forward-pass as `op_out`"""
-        ##########################################################################
-
-        ## STUDENT CODE HERE ###################################################
-        """Determine whether or not the Tensor that will ultimately be returned 
-           should be a constant or not. This should be saved as the variable 
-           `is_const`, and it should hold a boolean value"""
-        ##########################################################################
-
-        scalar_op = f.scalar_only and not is_const
-        scalar_input = any((var.scalar_only and not var.constant) for var in tensor_vars)
-        scalar_only = scalar_op or scalar_input
-
-
-        ## STUDENT CODE HERE ###################################################
-        """Return the result of the forward pass as a Tensor. Note that _op is a 
-           **class method**. This means that `cls` references `Tensor`.
-           
-           The returned Tensor should have the appropriate creator, scalar-only
-           value (which is computed for you above as `scalar_only`), and constant-value."""
-        ##########################################################################
+        tensor_vars = []
+        for var in input_vars:
+            if not isinstance(var, cls):
+                var = cls(var, constant=True)
+            tensor_vars.append(var)
+
+        f = Op()
+        op_out = f(*tensor_vars, *op_args, **op_kwargs)
+
+        is_const = all(var.constant for var in tensor_vars)
+
+        scalar_only = f.scalar_only and not is_const
+        for var in tensor_vars:
+            scalar_only = scalar_only or (var.scalar_only and not var.constant)
+
+        return cls(op_out, constant=is_const, _creator=f, _scalar_only=scalar_only)
 
     def backward(self, grad=None):
         """ Compute set or accumulate `self.grad` with `grad`, and pass `self.creator.backward(grad)`.
-
             In effect, calling `self.backward()` will trigger a "back-propagation" from `self` through
             the preceding nodes in the computational graph. Thus a node, `a`, will have the attribute
             `self.grad` return the total derivative d(self)/da.
@@ -130,35 +112,21 @@
                 The configuration of the computational graph is such that `self` must be a 0D tensor
                 (i.e. scalar) to invoke self.backprop(grad)."""
 
-        ## STUDENT CODE HERE ###################################################
-        """ If the Tensor invoking backward (i.e. `self`) has a True scalar-only
-            attribute, but it is *not* a scalar use the following code to raise
-            an error:
-            
-            raise Exception("Invalid Backprop: scalar-only violation")
-            """
-        ##########################################################################
-
-        ## STUDENT CODE HERE ###################################################
-        """ If grad is `None`, initialize it with the correct value(s) and shape.
-            Be careful if self.ndim is 0.
-            
-            Otherwise, ensure that `grad` is a numpy array. Simply passing it
-            through np.asarray is sufficient for this"""
-        ##########################################################################
-
-
-        ## STUDENT CODE HERE ###################################################
-        """ If self.grad is `None`, set its value to grad. 
-        
-            Otherwise, accumulate it with `grad` and pass the result through np.asarray"""
-        ##########################################################################
-
-        ## STUDENT CODE HERE ###################################################
-        """ If this Tensor has a creator, propagate `grad` **NOT `self.grad`**
-            backward to its creator"""
-        ##########################################################################
-        pass
+        if grad is not None:
+            grad = np.asarray(grad.data if isinstance(grad, Tensor) else grad)
+        else:
+            if self.ndim > 0 and self.scalar_only:
+                raise Exception("Invalid Backprop: scalar-only violation")
+
+            if self.ndim == 0:
+                grad = np.asarray(1)
+            else:
+                grad = np.ones(self.shape, dtype=float)
+
+        self.grad = np.asarray(grad if self.grad is None else self.grad + grad)
+
+        if self._creator is not None:
+            self._creator.backward(grad)
 
 
     def null_gradients(self):
@@ -194,7 +162,7 @@
             """
         return self._creator
 
-    def reshape(self, *shape, **kwargs):
+    def reshape(self, *shape):
         """ Returns a tensor with a new shape, without changing its data.
 
             Parameters
@@ -218,28 +186,19 @@
             if len(shape) > 1:
                 raise TypeError("an integer is required")
             shape = shape[0]
-        return self._op(Reshape, self, op_args=(shape,), **kwargs)
-
-    def __sub__(self, other):
-<<<<<<< HEAD
-        # STUDENT CODE HERE
-        pass
-
-    def __rsub__(self, other):
-        # STUDENT CODE HERE
-        pass
+        return self._op(Reshape, self, op_args=(shape,))
 
     def __add__(self, other):
         return self._op(Add, self, other)
 
     def __radd__(self, other):
         return self._op(Add, other, self)
-=======
+
+    def __sub__(self, other):
         return self._op(Subtract, self, other)
 
     def __rsub__(self, other):
         return self._op(Subtract, other, self)
->>>>>>> 61209294
 
     def __truediv__(self, other):
         return self._op(Divide, self, other)
@@ -334,23 +293,19 @@
 
     def sum(self, axis=None, keepdims=False):
         """ Sum of tensor elements over a given axis.
-
             Parameters
             ----------
             axis : Optional[int, Tuple[ints, ...]
                 Axis or axes along which a sum is performed.  The default,
                 axis=None, will sum all of the elements of the input tensor.  If
                 axis is negative it counts from the last to the first axis.
-
                 If axis is a tuple of ints, a sum is performed on all of the axes
                 specified in the tuple instead of a single axis or all the axes as
                 before.
-
             keepdims : bool, optional
                 If this is set to True, the axes which are reduced are left
                 in the result as dimensions with size one. With this option,
                 the result will broadcast correctly against the input tensor.
-
             Returns
             -------
             sum_along_axis : Tensor
