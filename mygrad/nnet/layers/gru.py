#TODO: memory optimizations

from ...operations.operation_base import Operation
from ...tensor_base import Tensor
from numbers import Integral
import numpy as np

from numba import njit, vectorize


@vectorize(['int32(int32)',
            'int64(int64)',
            'float32(float32)',
            'float64(float64)'], nopython=True)
def sig(f):
    """
    Calculates a sigmoid function
    """
    return 1 / (1 + np.exp(-f))


@vectorize(['int32(int32)',
            'int64(int64)',
            'float32(float32)',
            'float64(float64)'], nopython=True)
def d_sig(f):
    """
    Calculates the derivative of a sigmoid function
    """
    return f * (1 - f)


@vectorize(['int32(int32)',
            'int64(int64)',
            'float32(float32)',
            'float64(float64)'], nopython=True)
def d_tanh(f):
    """
    Calculates the derivative of a tanh function
    """
    return 1 - f ** 2


@njit
def dot(a, b):
    """
    Calculates the dot product between 2 arrays
    of shapes (W,X,Y) and (Y,Z), respectively
    """
    out = np.zeros((a.shape[0], a.shape[1], b.shape[-1]))
    for i in range(len(a)):
        out[i] = np.dot(a[i], b)
    return out


@njit
def _gru_layer(s, z, r, h, Wz, Wr, Wh, bz, br, bh):
    for n in range(len(s) - 1):
        z[n] += np.dot(s[n], Wz) + bz
        z[n] = sig(z[n])

        r[n] += np.dot(s[n], Wr) + br
        r[n] = sig(r[n])

        h[n] += np.dot(r[n] * s[n], Wh) + bh
        h[n] = np.tanh(h[n])

        s[n + 1] = (1 - z[n]) * h[n] + z[n] * s[n]

@njit
def _gru_layer_dropout(s, z, r, h, Wz, Wr, Wh, bz, br, bh, dropz, dropr, droph):
    for n in range(len(s) - 1):
        z[n] += np.dot(s[n], Wz) + bz
        z[n] = (1 / (1 + np.exp(-z[n])))

        r[n] += np.dot(s[n], Wr) + br
        r[n] = (1 / (1 + np.exp(-r[n])))

        h[n] += np.dot(dropr[n] * r[n] * s[n], Wh) + bh
        h[n] = np.tanh(h[n])

<<<<<<< HEAD
@njit
def _gru_layer_dropout(s, z, r, h, Wz, Wr, Wh, bz, br, bh, dropz, dropr, droph):
    for n in range(len(s) - 1):
        z[n] += np.dot(s[n], Wz) + bz
        z[n] = (1 / (1 + np.exp(-z[n])))

        r[n] += np.dot(s[n], Wr) + br
        r[n] = (1 / (1 + np.exp(-r[n])))

        h[n] += np.dot(dropr[n] * r[n] * s[n], Wh) + bh
        h[n] = np.tanh(h[n])

        zd = dropz[n] * z[n]
        s[n + 1] = (1 - zd) * droph[n] * h[n] + zd * s[n]


@njit
def _gru_dLds(s, z, r, dLds, Wz, Wh, Wr, dz, dh, dr, s_h, one_z):
    """
                        Z_{t} = sigmoid(Uz X_{t} + Wz S_{t-1} + bz)
                        R_{t} = sigmoid(Ur X_{t} + Wr S_{t-1} + br)
                        H_{t} = tanh(Uh X_{t} + Wh (R{t} * S_{t-1}) + bh)
                        S_{t} = (1 - Z{t}) * H{t} + Z{t} * S_{t-1}

    Returns
    --------
        partial dL / ds(t+1) * ds(t+1) / ds(t) +
        partial dL / ds(t+1) * ds(t+1) / dz(t) * dz(t) / ds(t) +
        partial dL / ds(t+1) * ds(t+1) / dh(t) * dh(t) / ds(t) +
        partial dL / ds(t+1) * ds(t+1) / dh(t) * dh(t) / dr(t) * dr(t) / ds(t)
    """
    dLdh = dot(dLds * one_z * dh, Wh)

    out = z * dLds
    out += dot(dLds * s_h * dz, Wz)
    out += dLdh * r
    out += dot(dLdh * s * dr, Wr)

    return out


@njit
def _gru_bptt(X, dLds, s, z, r, Wz, Wh, Wr, dz, dh, dr, s_h, one_z, bp_lim, old_dLds=None):
    Wz, Wh, Wr = Wz.T, Wh.T, Wr.T
    bptt = bp_lim < len(X) - 1
    if bptt:
        old_dLds = np.zeros_like(dLds)

    for i in range(bp_lim):
        #  dL(t) / ds(t) + dL(t+1) / ds(t)
        if bptt:
            source_index = slice(1, len(dLds) - i)
            target_index = slice(None, len(dLds) - (i + 1))
            dt = dLds[source_index] - old_dLds[source_index]
            old_dLds = np.copy(dLds)
        else:  # no backprop truncation
            source_index = slice(len(dLds) - (i + 1), len(dLds) - i)
            target_index = slice(len(dLds) - (i + 2), len(dLds) - (i + 1))
            dt = dLds[source_index]

        dLds[target_index] += _gru_dLds(s[source_index],
                                        z[source_index],
                                        r[source_index],
                                        dt,
                                        Wz,
                                        Wh,
                                        Wr,
                                        dz[source_index],
                                        dh[source_index],
                                        dr[source_index],
                                        s_h[source_index],
                                        one_z[source_index])
=======
        zd = dropz[n] * z[n]
        s[n + 1] = (1 - zd) * droph[n] * h[n] + zd * s[n]
>>>>>>> ff7f47eb


class GRUnit(Operation):

    def __call__(self, X, Uz, Wz, bz, Ur, Wr, br, Uh, Wh, bh, s0=None, bp_lim=None, dropout=0.):
        if bp_lim is not None:
            assert isinstance(bp_lim, Integral) and 0 <= bp_lim < len(X)
        assert 0. <= dropout < 1.
        self._dropout = dropout
        self.bp_lim = bp_lim if bp_lim is not None else len(X) - 1

        self.X = X

        self.Uz = Uz
        self.Wz = Wz
        self.bz = bz

        self.Ur = Ur
        self.Wr = Wr
        self.br = br

        self.Uh = Uh
        self.Wh = Wh
        self.bh = bh

        seq = self.X.data

        z = np.zeros((seq.shape[0], seq.shape[1], self.Uz.shape[-1]))
        r = np.zeros((seq.shape[0], seq.shape[1], self.Ur.shape[-1]))
        h = np.zeros((seq.shape[0], seq.shape[1], self.Uh.shape[-1]))
        out = np.zeros((seq.shape[0] + 1, seq.shape[1], self.Uz.shape[-1]))

        if s0 is not None:
            out[0] = s0.data if isinstance(s0, Tensor) else s0

<<<<<<< HEAD
        z = dot(seq, self.Uz.data)
        r = dot(seq, self.Ur.data)
        h = dot(seq, self.Uh.data)
=======
        np.dot(seq, self.Uz.data, out=z)
        np.dot(seq, self.Ur.data, out=r)
        np.dot(seq, self.Uh.data, out=h)
>>>>>>> ff7f47eb

        if not dropout:
            self._dropz = None
            self._dropr = None
            self._droph = None
            _gru_layer(out, z, r, h,
                       self.Wz.data, self.Wr.data, self.Wh.data,
                       self.bz.data, self.br.data, self.bh.data)
        else:
            p = 1 - dropout
            self._dropz = np.random.binomial(1, p, size=z.shape) / p
            self._dropr = np.random.binomial(1, p, size=r.shape) / p
            self._droph = np.random.binomial(1, p, size=h.shape) / p

            _gru_layer_dropout(out, z, r, h,
                               self.Wz.data, self.Wr.data, self.Wh.data,
                               self.bz.data, self.br.data, self.bh.data,
                               self._dropz, self._dropr, self._droph)

        self._hidden_seq = Tensor(out, _creator=self)
        self._z = Tensor(z, _creator=self)
        self._r = Tensor(r, _creator=self)
        self._h = Tensor(h, _creator=self)

        return self._hidden_seq

<<<<<<< HEAD
=======
    def _gru_dLds(self, s, z, r, dLds, dz, dh, dr, s_h, one_z):
        """
                            Z_{t} = sigmoid(Uz X_{t} + Wz S_{t-1} + bz)
                            R_{t} = sigmoid(Ur X_{t} + Wr S_{t-1} + br)
                            H_{t} = tanh(Uh X_{t} + Wh (R{t} * S_{t-1}) + bh)
                            S_{t} = (1 - Z{t}) * H{t} + Z{t} * S_{t-1}

        Returns
        --------
            partial dL / ds(t+1) * ds(t+1) / ds(t) +
            partial dL / ds(t+1) * ds(t+1) / dz(t) * dz(t) / ds(t) +
            partial dL / ds(t+1) * ds(t+1) / dh(t) * dh(t) / ds(t) +
            partial dL / ds(t+1) * ds(t+1) / dh(t) * dh(t) / dr(t) * dr(t) / ds(t)
        """
        Wz, Wr, Wh = self.Wz.data, self.Wr.data, self.Wh.data
        dLdh = np.dot(dLds * one_z * dh, Wh.T)

        out = z * dLds
        out += np.dot(dLds * s_h * dz, Wz.T)
        out += dLdh * r
        out += np.dot(dLdh * s * dr, Wr.T)

        return out
>>>>>>> ff7f47eb

    def backward(self, grad):
        if all(i.constant for i in [self.X,
                                    self.Uz, self.Wz, self.bz,
                                    self.Ur, self.Wr, self.br,
                                    self.Uh, self.Wh, self.bh]):
            return None

        s = self._hidden_seq.data[:-1]
        z = self._z.data
        r = self._r.data
        h = self._h.data

        dLds = grad[1:]
<<<<<<< HEAD

        pdh = d_tanh(h)
        pdz = d_sig(z)
        pdr = d_sig(r)

        if self._dropout:
            pdh *= self._droph
            pdr *= self._dropr
            pdz *= self._dropz
            h *= self._droph
            r *= self._dropr
            z *= self._dropz

        s_h = s - h
        one_z = 1 - z

        _gru_bptt(self.X.data, dLds, s, z, r,
                   self.Wz.data,
                   self.Wh.data,
                   self.Wr.data,
                   pdz,
                   pdh,
                   pdr,
                   s_h,
                   one_z,
                   self.bp_lim)

        zgrad = dLds * s_h   # dL / dz
        hgrad = dLds * one_z   # dL / dh
        rgrad = dot(pdh * hgrad, self.Wh.data.T) * s  # dL / dr
=======
        if self.bp_lim < len(self.X) - 1:
            old_dLds = np.zeros_like(dLds)

        const = {"1 - h**2": 1 - h**2,
                 "z*(1 - z)": z * (1 - z),
                 "r*(1 - r)": r * (1 - r)}

        if self._dropout:
            const["1 - h**2"] *= self._droph
            const["r*(1 - r)"] *= self._dropr
            const["z*(1 - z)"] *= self._dropz
            h *= self._droph
            r *= self._dropr
            z *= self._dropz

        const["s - h"] = s - h
        const["1 - z"] = 1 - z

        for i in range(self.bp_lim):
            #  dL(t) / ds(t) + dL(t+1) / ds(t)
            if self.bp_lim < len(self.X) - 1:
                source_index = slice(1, len(dLds) - i)
                target_index = slice(None, len(dLds) - (i + 1))
                dt = dLds[source_index] - old_dLds[source_index]
                old_dLds = np.copy(dLds)
            else:  # no backprop truncation
                source_index = len(dLds) - (i + 1)
                target_index = len(dLds) - (i + 2)
                dt = dLds[source_index]
                
            dLds[target_index] += self._gru_dLds(s[source_index],
                                                 z[source_index],
                                                 r[source_index],
                                                 dt,
                                                 const["z*(1 - z)"][source_index],
                                                 const["1 - h**2"][source_index],
                                                 const["r*(1 - r)"][source_index],
                                                 const["s - h"][source_index],
                                                 const["1 - z"][source_index])

        zgrad = dLds * (s - h)   # dL / dz
        hgrad = dLds * const["1 - z"]   # dL / dh
        rgrad = np.dot(const["1 - h**2"] * hgrad, self.Wh.data.T) * s  # dL / dr
>>>>>>> ff7f47eb

        self._hidden_seq.grad = dLds
        self._z.grad = zgrad
        self._r.grad = rgrad
        self._h.grad = hgrad

        if any(not const for const in (self.Uz.constant, self.Wz.constant, self.bz.constant)):
<<<<<<< HEAD
            dz = zgrad * pdz
=======
            dz = zgrad * const["z*(1 - z)"]
>>>>>>> ff7f47eb

        if not self.Uz.constant:
            self.Uz.backward(np.tensordot(self.X.data, dz, ([0, 1], [0, 1])))
        if not self.Wz.constant:
            self.Wz.backward(np.tensordot(s, dz, ([0, 1], [0, 1])))
        if not self.bz.constant:
            self.bz.backward(dz.sum(axis=(0, 1)))
        del dz

        if any(not const for const in (self.Ur.constant, self.Wr.constant, self.br.constant)):
<<<<<<< HEAD
            dr = rgrad * pdr
=======
            dr = rgrad * const["r*(1 - r)"]
>>>>>>> ff7f47eb

        if not self.Ur.constant:
            self.Ur.backward(np.tensordot(self.X.data, dr, ([0, 1], [0, 1])))
        if not self.Wr.constant:
            self.Wr.backward(np.tensordot(s, dr, ([0, 1], [0, 1])))
        if not self.br.constant:
            self.br.backward(dr.sum(axis=(0, 1)))
        del dr

        if any(not const for const in (self.Uh.constant, self.Wh.constant, self.bh.constant)):
<<<<<<< HEAD
            dh = hgrad * pdh
=======
            dh = hgrad * const["1 - h**2"]
>>>>>>> ff7f47eb

        if not self.Uh.constant:
            self.Uh.backward(np.tensordot(self.X.data, dh, ([0, 1], [0, 1])))
        if not self.Wh.constant:
            self.Wh.backward(np.tensordot((s * r), dh, ([0, 1], [0, 1])))
        if not self.bh.constant:
            self.bh.backward(dh.sum(axis=(0, 1)))
        del dh

        if not self.X.constant:
<<<<<<< HEAD
            tmp = dLds * one_z * pdh

            dLdX = dot((dLds * s_h) * pdz, self.Uz.data.T)
            dLdX += dot(tmp, self.Uh.data.T)
            dLdX += dot(dot(tmp, self.Wh.data.T) * s * pdr, self.Ur.data.T)
            del tmp
            del pdz
            del pdr
            del pdh
            del s_h
            del one_z
=======
            tmp = dLds * const["1 - z"] * const["1 - h**2"]

            dLdX = np.dot((dLds * const["s - h"]) * const["z*(1 - z)"], self.Uz.data.T)
            dLdX += np.dot(tmp, self.Uh.data.T)
            dLdX += np.dot(np.dot(tmp, self.Wh.data.T) * s * const["r*(1 - r)"], self.Ur.data.T)
>>>>>>> ff7f47eb

            self.X.backward(dLdX)

    def null_gradients(self):
        """ Back-propagates `None` to the gradients of the operation's input Tensors."""
        for x in [self.X, self.Uz, self.Wz, self.bz, self.Ur, self.Wr, self.br, self.Uh, self.Wh, self.bh]:
            x.null_gradients()


def gru(X, Uz, Wz, bz, Ur, Wr, br, Uh, Wh, bh, s0=None, bp_lim=None, dropout=0.):
    """ Performs a forward pass of sequential data through a Gated Recurrent Unit layer, returning
        the 'hidden-descriptors' arrived at by utilizing the trainable parameters as follows:

                    Z_{t} = drop_z * sigmoid(Uz X_{t} + Wz S_{t-1} + bz)
                    R_{t} = drop_r * sigmoid(Ur X_{t} + Wr S_{t-1} + br)
                    H_{t} = drop_h * tanh(Uh X_{t} + Wh (R{t} * S_{t-1}) + bh)
                    S_{t} = (1 - Z{t}) * H{t} + Z{t} * S_{t-1}

        Parameters
        ----------
        X : mygrad.Tensor, shape=(T, N, C)
           The sequential data to be passed forward.

        Uz/Ur/Uh : mygrad.Tensor, shape=(D, C)
           The weights used to map sequential data to its hidden-descriptor representation

        Wz/Wr/Wh : mygrad.Tensor, shape=(D, D)
            The weights used to map a hidden-descriptor to a hidden-descriptor.

        bz/br/bh : mygrad.Tensor, shape=(D,)
           The biases used to scale a hidden-descriptor.

        s0 : Optional[mygrad.Tensor, numpy.ndarray], shape=(N, D)
            The 'seed' hidden descriptors to feed into the RNN. If None, a Tensor
            of zeros of shape (N, D) is created.

        bp_lim : Optional[int]
            The (non-zero) limit of the depth of back propagation through time to be
            performed. If `None` back propagation is passed back through the entire sequence.

            E.g. `bp_lim=3` will propagate gradients only up to 3 steps backward through the
            recursive sequence.

        dropout : float (default=0.), 0 <= dropout < 1
            If non-zero, the expected proportion of a layer's outputs to be set to zero. Applied
            to the layers Z, R, and H, - *not* S.

            These layers are also scaled by 1 / dropout, such that the test-time forward pass
            of the gru-layer can be executed without dropout, and with no additional scaling.
            (only if `dropout` is non-zero)

        Returns
        -------
        mygrad.Tensor
            The sequence of 'hidden-descriptors' produced by the forward pass of the RNN.

        Notes
        -----
        T : Sequence length
        N : Batch size
        C : Length of single datum
        D : Length of 'hidden' descriptor"""
    s = Tensor._op(GRUnit, X, Uz, Wz, bz, Ur, Wr, br, Uh, Wh, bh, op_kwargs=dict(s0=s0, bp_lim=bp_lim, dropout=dropout))
    s.creator._hidden_seq = s
    return s<|MERGE_RESOLUTION|>--- conflicted
+++ resolved
@@ -1,5 +1,3 @@
-#TODO: memory optimizations
-
 from ...operations.operation_base import Operation
 from ...tensor_base import Tensor
 from numbers import Integral
@@ -79,7 +77,7 @@
         h[n] += np.dot(dropr[n] * r[n] * s[n], Wh) + bh
         h[n] = np.tanh(h[n])
 
-<<<<<<< HEAD
+
 @njit
 def _gru_layer_dropout(s, z, r, h, Wz, Wr, Wh, bz, br, bh, dropz, dropr, droph):
     for n in range(len(s) - 1):
@@ -152,10 +150,7 @@
                                         dr[source_index],
                                         s_h[source_index],
                                         one_z[source_index])
-=======
-        zd = dropz[n] * z[n]
-        s[n + 1] = (1 - zd) * droph[n] * h[n] + zd * s[n]
->>>>>>> ff7f47eb
+
 
 
 class GRUnit(Operation):
@@ -191,15 +186,9 @@
         if s0 is not None:
             out[0] = s0.data if isinstance(s0, Tensor) else s0
 
-<<<<<<< HEAD
         z = dot(seq, self.Uz.data)
         r = dot(seq, self.Ur.data)
         h = dot(seq, self.Uh.data)
-=======
-        np.dot(seq, self.Uz.data, out=z)
-        np.dot(seq, self.Ur.data, out=r)
-        np.dot(seq, self.Uh.data, out=h)
->>>>>>> ff7f47eb
 
         if not dropout:
             self._dropz = None
@@ -226,32 +215,6 @@
 
         return self._hidden_seq
 
-<<<<<<< HEAD
-=======
-    def _gru_dLds(self, s, z, r, dLds, dz, dh, dr, s_h, one_z):
-        """
-                            Z_{t} = sigmoid(Uz X_{t} + Wz S_{t-1} + bz)
-                            R_{t} = sigmoid(Ur X_{t} + Wr S_{t-1} + br)
-                            H_{t} = tanh(Uh X_{t} + Wh (R{t} * S_{t-1}) + bh)
-                            S_{t} = (1 - Z{t}) * H{t} + Z{t} * S_{t-1}
-
-        Returns
-        --------
-            partial dL / ds(t+1) * ds(t+1) / ds(t) +
-            partial dL / ds(t+1) * ds(t+1) / dz(t) * dz(t) / ds(t) +
-            partial dL / ds(t+1) * ds(t+1) / dh(t) * dh(t) / ds(t) +
-            partial dL / ds(t+1) * ds(t+1) / dh(t) * dh(t) / dr(t) * dr(t) / ds(t)
-        """
-        Wz, Wr, Wh = self.Wz.data, self.Wr.data, self.Wh.data
-        dLdh = np.dot(dLds * one_z * dh, Wh.T)
-
-        out = z * dLds
-        out += np.dot(dLds * s_h * dz, Wz.T)
-        out += dLdh * r
-        out += np.dot(dLdh * s * dr, Wr.T)
-
-        return out
->>>>>>> ff7f47eb
 
     def backward(self, grad):
         if all(i.constant for i in [self.X,
@@ -266,7 +229,7 @@
         h = self._h.data
 
         dLds = grad[1:]
-<<<<<<< HEAD
+
 
         pdh = d_tanh(h)
         pdz = d_sig(z)
@@ -297,51 +260,6 @@
         zgrad = dLds * s_h   # dL / dz
         hgrad = dLds * one_z   # dL / dh
         rgrad = dot(pdh * hgrad, self.Wh.data.T) * s  # dL / dr
-=======
-        if self.bp_lim < len(self.X) - 1:
-            old_dLds = np.zeros_like(dLds)
-
-        const = {"1 - h**2": 1 - h**2,
-                 "z*(1 - z)": z * (1 - z),
-                 "r*(1 - r)": r * (1 - r)}
-
-        if self._dropout:
-            const["1 - h**2"] *= self._droph
-            const["r*(1 - r)"] *= self._dropr
-            const["z*(1 - z)"] *= self._dropz
-            h *= self._droph
-            r *= self._dropr
-            z *= self._dropz
-
-        const["s - h"] = s - h
-        const["1 - z"] = 1 - z
-
-        for i in range(self.bp_lim):
-            #  dL(t) / ds(t) + dL(t+1) / ds(t)
-            if self.bp_lim < len(self.X) - 1:
-                source_index = slice(1, len(dLds) - i)
-                target_index = slice(None, len(dLds) - (i + 1))
-                dt = dLds[source_index] - old_dLds[source_index]
-                old_dLds = np.copy(dLds)
-            else:  # no backprop truncation
-                source_index = len(dLds) - (i + 1)
-                target_index = len(dLds) - (i + 2)
-                dt = dLds[source_index]
-                
-            dLds[target_index] += self._gru_dLds(s[source_index],
-                                                 z[source_index],
-                                                 r[source_index],
-                                                 dt,
-                                                 const["z*(1 - z)"][source_index],
-                                                 const["1 - h**2"][source_index],
-                                                 const["r*(1 - r)"][source_index],
-                                                 const["s - h"][source_index],
-                                                 const["1 - z"][source_index])
-
-        zgrad = dLds * (s - h)   # dL / dz
-        hgrad = dLds * const["1 - z"]   # dL / dh
-        rgrad = np.dot(const["1 - h**2"] * hgrad, self.Wh.data.T) * s  # dL / dr
->>>>>>> ff7f47eb
 
         self._hidden_seq.grad = dLds
         self._z.grad = zgrad
@@ -349,12 +267,7 @@
         self._h.grad = hgrad
 
         if any(not const for const in (self.Uz.constant, self.Wz.constant, self.bz.constant)):
-<<<<<<< HEAD
             dz = zgrad * pdz
-=======
-            dz = zgrad * const["z*(1 - z)"]
->>>>>>> ff7f47eb
-
         if not self.Uz.constant:
             self.Uz.backward(np.tensordot(self.X.data, dz, ([0, 1], [0, 1])))
         if not self.Wz.constant:
@@ -364,12 +277,7 @@
         del dz
 
         if any(not const for const in (self.Ur.constant, self.Wr.constant, self.br.constant)):
-<<<<<<< HEAD
             dr = rgrad * pdr
-=======
-            dr = rgrad * const["r*(1 - r)"]
->>>>>>> ff7f47eb
-
         if not self.Ur.constant:
             self.Ur.backward(np.tensordot(self.X.data, dr, ([0, 1], [0, 1])))
         if not self.Wr.constant:
@@ -379,12 +287,7 @@
         del dr
 
         if any(not const for const in (self.Uh.constant, self.Wh.constant, self.bh.constant)):
-<<<<<<< HEAD
             dh = hgrad * pdh
-=======
-            dh = hgrad * const["1 - h**2"]
->>>>>>> ff7f47eb
-
         if not self.Uh.constant:
             self.Uh.backward(np.tensordot(self.X.data, dh, ([0, 1], [0, 1])))
         if not self.Wh.constant:
@@ -394,28 +297,15 @@
         del dh
 
         if not self.X.constant:
-<<<<<<< HEAD
             tmp = dLds * one_z * pdh
-
+            
             dLdX = dot((dLds * s_h) * pdz, self.Uz.data.T)
             dLdX += dot(tmp, self.Uh.data.T)
             dLdX += dot(dot(tmp, self.Wh.data.T) * s * pdr, self.Ur.data.T)
-            del tmp
-            del pdz
-            del pdr
-            del pdh
-            del s_h
-            del one_z
-=======
-            tmp = dLds * const["1 - z"] * const["1 - h**2"]
-
-            dLdX = np.dot((dLds * const["s - h"]) * const["z*(1 - z)"], self.Uz.data.T)
-            dLdX += np.dot(tmp, self.Uh.data.T)
-            dLdX += np.dot(np.dot(tmp, self.Wh.data.T) * s * const["r*(1 - r)"], self.Ur.data.T)
->>>>>>> ff7f47eb
-
+            
             self.X.backward(dLdX)
 
+            
     def null_gradients(self):
         """ Back-propagates `None` to the gradients of the operation's input Tensors."""
         for x in [self.X, self.Uz, self.Wz, self.bz, self.Ur, self.Wr, self.br, self.Uh, self.Wh, self.bh]:
