from mygrad import tanh

<<<<<<< HEAD
from .glu import glu
=======
from .elu import elu
>>>>>>> 469af9aa
from .hard_tanh import hard_tanh
from .leaky_relu import leaky_relu
from .relu import relu
from .selu import selu
from .sigmoid import sigmoid
from .softmax import logsoftmax, softmax
from .soft_sign import soft_sign

__all__ = [
<<<<<<< HEAD
    "glu",
=======
    "elu",
>>>>>>> 469af9aa
    "hard_tanh",
    "leaky_relu",
    "logsoftmax",
    "relu",
    "selu",
    "sigmoid",
    "softmax",
    "soft_sign",
    "tanh",
]<|MERGE_RESOLUTION|>--- conflicted
+++ resolved
@@ -1,10 +1,7 @@
 from mygrad import tanh
 
-<<<<<<< HEAD
+from .elu import elu
 from .glu import glu
-=======
-from .elu import elu
->>>>>>> 469af9aa
 from .hard_tanh import hard_tanh
 from .leaky_relu import leaky_relu
 from .relu import relu
@@ -14,11 +11,8 @@
 from .soft_sign import soft_sign
 
 __all__ = [
-<<<<<<< HEAD
+    "elu",
     "glu",
-=======
-    "elu",
->>>>>>> 469af9aa
     "hard_tanh",
     "leaky_relu",
     "logsoftmax",
