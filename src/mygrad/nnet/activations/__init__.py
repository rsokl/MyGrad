--- conflicted
+++ resolved
@@ -7,10 +7,8 @@
 from .sigmoid import sigmoid
 from .softmax import logsoftmax, softmax
 
-<<<<<<< HEAD
-__all__ = ["elu", "hard_tanh", "logsoftmax", "relu", "sigmoid", "softmax", "tanh"]
-=======
 __all__ = [
+    "elu",
     "hard_tanh",
     "leaky_relu",
     "logsoftmax",
@@ -18,5 +16,4 @@
     "sigmoid",
     "softmax",
     "tanh",
-]
->>>>>>> adb60fe2
+]