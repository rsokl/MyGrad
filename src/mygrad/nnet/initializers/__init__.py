--- conflicted
+++ resolved
@@ -1,23 +1,17 @@
 from mygrad.tensor_creation.funcs import identity
 from .constant import constant
 from .glorot_normal import glorot_normal
-<<<<<<< HEAD
 from .glorot_uniform import glorot_uniform
-=======
 from .he_normal import he_normal
 from .normal import normal
 from .uniform import uniform
->>>>>>> 1dca50ec
 
 __all__ = [
     "constant",
     "glorot_normal",
-<<<<<<< HEAD
     "glorot_uniform",
-=======
     "he_normal",
     "identity",
     "normal",
     "uniform",
->>>>>>> 1dca50ec
 ]