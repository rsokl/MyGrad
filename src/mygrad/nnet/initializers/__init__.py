from mygrad.tensor_creation.funcs import identity
from .constant import constant
<<<<<<< HEAD
from .dirac import dirac

__all__ = [
    "constant",
    "dirac",
=======
from .glorot_normal import glorot_normal
from .he_normal import he_normal
from .normal import normal
from .uniform import uniform

__all__ = [
    "constant",
    "glorot_normal",
    "he_normal",
    "identity",
    "normal",
    "uniform",
>>>>>>> 1dca50ec
]<|MERGE_RESOLUTION|>--- conflicted
+++ resolved
@@ -1,23 +1,18 @@
 from mygrad.tensor_creation.funcs import identity
 from .constant import constant
-<<<<<<< HEAD
 from .dirac import dirac
-
-__all__ = [
-    "constant",
-    "dirac",
-=======
 from .glorot_normal import glorot_normal
 from .he_normal import he_normal
 from .normal import normal
 from .uniform import uniform
 
+
 __all__ = [
     "constant",
+    "dirac",
     "glorot_normal",
     "he_normal",
     "identity",
     "normal",
     "uniform",
->>>>>>> 1dca50ec
 ]