<<<<<<< HEAD
from typing import Any, Iterable, Optional, Union

import numpy as np

from mygrad.tensor_base import Tensor
=======
from typing import Iterable, Optional, Union

import numpy as np

from mygrad.tensor_base import Tensor, asarray
>>>>>>> 888d5979
from mygrad.typing import ArrayLike, DTypeLikeReals, Real

Shape = Union[Iterable[int], int]

__all__ = [
    "arange",
    "empty",
    "empty_like",
    "eye",
    "geomspace",
    "identity",
    "linspace",
    "logspace",
    "ones",
    "ones_like",
    "full",
    "full_like",
    "zeros",
    "zeros_like",
]


<<<<<<< HEAD
def _resolve_constant(other: Any, constant: Optional[bool]) -> Optional[bool]:
    """Infers `constant` from `other` when `other` is a tensor and `constant`
    is `None`"""
    if constant is not None:
        return constant
    # constant=None lets subsequent tensor casting infer constant from dtype
    return other.constant if isinstance(other, Tensor) else None


=======
>>>>>>> 888d5979
def empty(
    shape: Shape, dtype: DTypeLikeReals = np.float32, constant: Optional[bool] = None
):
    """Return a new Tensor of the given shape and type, without initializing entries.

    Parameters
    ----------
    shape : Union[int, Tuple[int]]
        The shape of the empty array.

    dtype : data-type, optional (default=numpy.float32)
        The data type of the output Tensor.

    constant : Optional[bool]
        If ``True``, this tensor is a constant, and thus does not facilitate
        back propagation.

        Defaults to ``False`` for float-type data.
        Defaults to ``True`` for integer-type data.

        Integer-type tensors must be constant.

    Returns
    -------
    Tensor
        A tensor of uninitialized data of the given shape and dtype.

    See Also
    --------
    empty_like : Return an empty tensor with shape and type of input.
    ones : Return a new tensor setting values to one.
    zeros : Return a new tensor setting values to zero.
    full : Return a new tensor of given shape filled with value.


    Notes
    -----
    `empty`, unlike `zeros`, does not set the array values to zero,
    and may therefore be marginally faster.  On the other hand, it requires
    the user to manually set all the values in the array, and should be
    used with caution.

    Examples
    --------
    >>> import mygrad as mg
    >>> mg.empty([2, 2], constant=True)
    Tensor([[ -9.74499359e+001,   6.69583040e-309],
            [  2.13182611e-314,   3.06959433e-309]])         #random

    >>> mg.empty([2, 2], dtype=int)
    Tensor([[-1073741821, -1067949133],
            [  496041986,    19249760]])                     #random
    """
    return Tensor(np.empty(shape, dtype), constant=constant, copy=False)


def empty_like(
    other: ArrayLike, dtype: DTypeLikeReals = None, constant: Optional[bool] = None
):
    """Return a new Tensor of the same shape and type as the given array.

    Parameters
    ----------
    other : ArrayLike
        The Tensor or array whose shape and datatype should be mirrored.

    dtype : data-type, optional (default=None)
        Override the data type of the returned Tensor with this value, or None to not override.

    constant : Optional[bool]
        If ``True``, this tensor is a constant, and thus does not facilitate
        back propagation.

        Defaults to ``False`` for float-type data.
        Defaults to ``True`` for integer-type data.

        Integer-type tensors must be constant.

    Returns
    -------
    Tensor
        A tensor of uninitialized data whose shape and type match `other`.

    See Also
    --------
    empty : Return a new Tensor of the given shape and type, without initializing entries.
    ones : Return a new tensor setting values to one.
    zeros : Return a new tensor setting values to zero.
    full : Return a new tensor of given shape filled with value.

    Examples
    --------
    >>> import mygrad as mg
    >>> x = mg.arange(4).reshape(2, 2)
    >>> mg.empty_like(x, constant=True)
    Tensor([[ -9.74499359e+001,   6.69583040e-309],
            [  2.13182611e-314,   3.06959433e-309]])         #random

    >>> mg.empty_like(x, dtype=int)
    Tensor([[-1073741821, -1067949133],
            [  496041986,    19249760]])                     #random
    """
    constant = _resolve_constant(other, constant)
    return Tensor(np.empty_like(other, dtype=dtype), constant=constant, copy=False)


def eye(
<<<<<<< HEAD
    N: int,
    M: Optional[int] = None,
    k: int = 0,
=======
    rows: int,
    cols: Optional[int] = None,
    diag_idx: int = 0,
>>>>>>> 888d5979
    dtype: DTypeLikeReals = np.float32,
    constant: Optional[bool] = None,
):
    """Return a 2D Tensor with ones on the diagonal and zeros elsewhere.

    Parameters
    ----------
    N : int
        The number of rows in the output Tensor.

    M : int, optional (default=None)
        The number of columns in the output, or None to match `rows`.

    k : int, optional (default=0)
        The index of the diagonal. 0 is the main diagonal; a positive value is the upper
        diagonal, while a negative value refers to the lower diagonal.

    dtype : data-type, optional (default=numpy.float32)
        The data type of the output Tensor.

    constant : Optional[bool]
        If ``True``, this tensor is a constant, and thus does not facilitate
        back propagation.

        Defaults to ``False`` for float-type data.
        Defaults to ``True`` for integer-type data.

        Integer-type tensors must be constant.

    Returns
    -------
    Tensor
        A tensor whose elements are 0, except for the :math:`k`-th diagonal, whose values are 1.

    Examples
    --------
    >>> import mygrad as mg
    >>> mg.eye(2, dtype=int)
    Tensor([[1, 0],
            [0, 1]])
    >>> mg.eye(3, k=1)
    Tensor([[ 0.,  1.,  0.],
            [ 0.,  0.,  1.],
            [ 0.,  0.,  0.]])
    """
    return Tensor(
        np.eye(N, M=M, k=k, dtype=dtype),
        constant=constant,
        copy=False,
    )


def identity(
    n: int, dtype: DTypeLikeReals = np.float32, constant: Optional[bool] = None
):
    """Return the identity Tensor; a square Tensor with 1s on the main diagonal and 0s elsewhere.

    Parameters
    ----------
    n : int
        The number of rows and columns in the output Tensor.

    dtype : data-type, optional (default=numpy.float32)
        The data type of the output Tensor.

    constant : Optional[bool]
        If ``True``, this tensor is a constant, and thus does not facilitate
        back propagation.

        Defaults to ``False`` for float-type data.
        Defaults to ``True`` for integer-type data.

        Integer-type tensors must be constant.

    Returns
    -------
    Tensor
        A square Tensor whose main diagonal is 1 and all other elements are 0.

    Examples
    --------
    >>> import mygrad as mg
    >>> mg.identity(3)
    Tensor([[ 1.,  0.,  0.],
            [ 0.,  1.,  0.],
            [ 0.,  0.,  1.]])
    """
    return Tensor(np.identity(n, dtype=dtype), constant=constant, copy=False)


def ones(
    shape: Shape, dtype: DTypeLikeReals = np.float32, constant: Optional[bool] = None
):
    """
    Return a Tensor of the given shape and type, filled with ones.

    Parameters
    ----------
    shape : Union[int, Tuple[int]]
        The shape of the output Tensor.

    dtype : data-type, optional (default=numpy.float32)
        The data type of the output Tensor.

    constant : Optional[bool]
        If ``True``, this tensor is a constant, and thus does not facilitate
        back propagation.

        Defaults to ``False`` for float-type data.
        Defaults to ``True`` for integer-type data.

        Integer-type tensors must be constant.

    Returns
    -------
    Tensor
        A Tensor of ones with the given shape and data type.


    See Also
    --------
    ones_like : Return an tensor of ones with shape and type of input.
    empty : Return a new uninitialized tensor.
    zeros : Return a new tensor setting values to zero.
    full : Return a new tensor of given shape filled with value.

    Examples
    --------
    >>> import mygrad as mg
    >>> mg.ones(5)
    Tensor([ 1.,  1.,  1.,  1.,  1.])

    >>> mg.ones((5,), dtype=int)
    Tensor([1, 1, 1, 1, 1])

    >>> mg.ones((2, 1))
    Tensor([[ 1.],
           [ 1.]])

    >>> mg.ones((2, 2))
    Tensor([[ 1.,  1.],
            [ 1.,  1.]])
    """
    return Tensor(np.ones(shape, dtype=dtype), constant=constant, copy=False)


def ones_like(
    other: ArrayLike, dtype: DTypeLikeReals = None, constant: Optional[bool] = None
):
    """
    Return a Tensor of the same shape and type as the given, filled with ones.

    Parameters
    ----------
    other : array_like
        The Tensor or array whose shape and datatype should be mirrored.

    dtype : data-type, optional (default=None)
        Override the data type of the returned Tensor with this value, or None to not override.

    constant : Optional[bool]
        If ``True``, this tensor is a constant, and thus does not facilitate
        back propagation.

        Defaults to ``False`` for float-type data.
        Defaults to ``True`` for integer-type data.

        Integer-type tensors must be constant.

    Returns
    -------
    Tensor
        A Tensor of ones whose shape and data type match `other`.

    Examples
    --------
    >>> import mygrad as mg
    >>> x = mg.arange(6).reshape((2, 3))
    >>> x
    Tensor([[0, 1, 2],
            [3, 4, 5]])

    >>> mg.ones_like(x)
    Tensor([[1, 1, 1],
            [1, 1, 1]])

    >>> y = mg.arange(3, dtype=float)
    >>> y
    Tensor([ 0.,  1.,  2.])

    >>> mg.ones_like(y)
    Tensor([ 1.,  1.,  1.])
    """
    constant = _resolve_constant(other, constant)
    return Tensor(np.ones_like(other, dtype=dtype), constant=constant, copy=False)


def zeros(
    shape: Shape, dtype: DTypeLikeReals = np.float32, constant: Optional[bool] = None
):
    """
    Return a Tensor of the given shape and type, filled with zeros.

    Parameters
    ----------
    shape : Union[int, Tuple[int]]
        The shape of the output Tensor.

    dtype : data-type, optional (default=numpy.float32)
        The data type of the output Tensor.

    constant : Optional[bool]
        If ``True``, this tensor is a constant, and thus does not facilitate
        back propagation.

        Defaults to ``False`` for float-type data.
        Defaults to ``True`` for integer-type data.

        Integer-type tensors must be constant.

    Returns
    -------
    Tensor
        A Tensor of zeros with the given shape and data type.

    See Also
    --------
    ones_like : Return an tensor of ones with shape and type of input.
    empty : Return a new uninitialized tensor.
    ones : Return a new tensor setting values to one.
    full : Return a new tensor of given shape filled with value.

    Examples
    --------
    >>> import mygrad as mg
    >>> mg.zeros(5)
    Tensor([ 0.,  0.,  0.,  0.,  0.])

    >>> mg.zeros((5,), dtype=int, constant=True) # tensor will not back-propagate a gradient
    Tensor([0, 0, 0, 0, 0])

    >>> mg.zeros((2, 1))
    Tensor([[ 0.],
            [ 0.]])

    >>> mg.zeros((2, 2))
    Tensor([[ 0.,  0.],
            [ 0.,  0.]])
    """
    return Tensor(np.zeros(shape, dtype), constant=constant, copy=False)


def zeros_like(
    other: ArrayLike, dtype: DTypeLikeReals = None, constant: Optional[bool] = None
):
    """
    Return a Tensor of the same shape and type as the given, filled with zeros.

    Parameters
    ----------
    other : ArrayLike
        The Tensor or array whose shape and datatype should be mirrored.

    dtype : data-type, optional (default=None)
        Override the data type of the returned Tensor with this value, or None to not override.

    constant : Optional[bool]
        If ``True``, this tensor is a constant, and thus does not facilitate
        back propagation.

        Defaults to ``False`` for float-type data.
        Defaults to ``True`` for integer-type data.

        Integer-type tensors must be constant.


    Returns
    -------
    Tensor
        A Tensor of zeros whose shape and data type match `other`.

    See Also
    --------
    empty_like : Return an empty tensor with shape and type of input.
    ones_like : Return an tensor of ones with shape and type of input.
    full_like : Return a new tensor with shape of input filled with value.
    zeros : Return a new tensor setting values to zero.

    Examples
    --------
    >>> import mygrad as mg
    >>> x = mg.arange(6).reshape((2, 3))
    >>> x
    Tensor([[0, 1, 2],
            [3, 4, 5]])

    >>> mg.zeros_like(x, constant=True)  # tensor will not back-propagate a gradient
    Tensor([[0, 0, 0],
            [0, 0, 0]])

    >>> y = mg.arange(3, dtype=float)
    >>> y
    Tensor([ 0.,  1.,  2.])

    >>> mg.zeros_like(y)
    Tensor([ 0.,  0.,  0.])
    """
    constant = _resolve_constant(other, constant)
    return Tensor(np.zeros_like(other, dtype=dtype), constant=constant, copy=False)


def full(
    shape: Shape,
    fill_value: ArrayLike,
    dtype: DTypeLikeReals = None,
    constant: Optional[bool] = None,
):
    """
    Return a Tensor of the given shape and type, filled with `fill_value`.

    Parameters
    ----------
    shape : Union[int, Iterable[int]]
        The shape of the output Tensor.

    fill_value : ArrayLike
<<<<<<< HEAD
        The value with which to fill the output Tensor. Note that this function
        is not differentiable – the resulting tensor will not backprop through
        `fill_value`.
=======
        The value with which to fill the output Tensor.
>>>>>>> 888d5979

    dtype : data-type, optional (default=None)
        The data type of the output Tensor, or None to match `fill_value`..

    constant : Optional[bool]
        If ``True``, this tensor is a constant, and thus does not facilitate
        back propagation.

        Defaults to ``False`` for float-type data.
        Defaults to ``True`` for integer-type data.

        Integer-type tensors must be constant.

    Returns
    -------
    Tensor
        A Tensor of `fill_value` with the given shape and dtype.

    Examples
    --------
    >>> import mygrad as mg
    >>> mg.full((2, 2), 33)
    Tensor([[ 33,  33],
            [ 33,  33]])

    >>> mg.full((2, 2), 10)
    Tensor([[10, 10],
            [10, 10]])
    """
    return Tensor(
<<<<<<< HEAD
        np.full(shape, fill_value=fill_value, dtype=dtype),
=======
        np.full(shape, fill_value=asarray(fill_value), dtype=dtype),
>>>>>>> 888d5979
        constant=constant,
        copy=False,
    )


def full_like(
    other: ArrayLike,
    fill_value: Real,
    dtype: DTypeLikeReals = None,
    constant: Optional[bool] = None,
):
    """Return a Tensor of the same shape and type as the given, filled with `fill_value`.

    Parameters
    ----------
    other : ArrayLike
        The Tensor or array whose shape and datatype should be mirrored.

    fill_value : Real
        The value with which to fill the output Tensor.

    dtype : data-type, optional (default=None)
        Override the data type of the returned Tensor with this value, or None to not override.

    constant : Optional[bool]
        If ``True``, this tensor is a constant, and thus does not facilitate
        back propagation.

        Defaults to ``False`` for float-type data.
        Defaults to ``True`` for integer-type data.

        Integer-type tensors must be constant.

    Returns
    -------
    Tensor
        A Tensor of `fill_value` whose shape and data type match `other`.

    Examples
    --------
    >>> import mygrad as mg
    >>> x = mg.arange(6, dtype=int)
    >>> mg.full_like(x, 1)
    Tensor([1, 1, 1, 1, 1, 1])
    >>> mg.full_like(x, 0.1)
    Tensor([0, 0, 0, 0, 0, 0])
    >>> mg.full_like(x, 0.1, dtype=np.double)
    Tensor([ 0.1,  0.1,  0.1,  0.1,  0.1,  0.1])
    >>> mg.full_like(x, np.nan, dtype=np.double)
    Tensor([ nan,  nan,  nan,  nan,  nan,  nan])

    >>> y = mg.arange(6, dtype=np.double)
    >>> mg.full_like(y, 0.1)
    Tensor([ 0.1,  0.1,  0.1,  0.1,  0.1,  0.1])
    """
    constant = _resolve_constant(other, constant)
    return Tensor(
<<<<<<< HEAD
        np.full_like(other, fill_value=fill_value, dtype=dtype),
=======
        np.full_like(asarray(other), fill_value=fill_value, dtype=dtype),
>>>>>>> 888d5979
        constant=constant,
        copy=False,
    )


def arange(
    stop: Real,
    start: Real = 0,
    step: int = 1,
    dtype: DTypeLikeReals = None,
    constant: Optional[bool] = None,
):
    """Return a Tensor with evenly-spaced values within a given interval.

    Values are generated within [start, stop). Note that for non-integer steps, results may be
    inconsistent; you are better off using `linspace` instead.

    Parameters
    ----------
    start : Real, optional, default=0
        The start of the interval, inclusive.

    stop : Real
        The end of the interval, exclusive.

    step : int, optional (default=1)
        The spacing between successive values.

    dtype : data-type, optional (default=None)
        The data type of the output Tensor, or None to infer from the inputs.

    constant : Optional[bool]
        If ``True``, this tensor is a constant, and thus does not facilitate
        back propagation.

        Defaults to ``False`` for float-type data.
        Defaults to ``True`` for integer-type data.

        Integer-type tensors must be constant.

    Returns
    -------
    Tensor
        A Tensor of evenly-spaced values in [start, end).

    Examples
    --------
    >>> import mygrad as mg
    >>> mg.arange(3)
    Tensor([0, 1, 2])
    >>> mg.arange(3.0, constant=True)
    Tensor([ 0.,  1.,  2.])  # resulting tensor will not back-propagate a gradient
    >>> mg.arange(3,7)
    Tensor([3, 4, 5, 6])
    >>> mg.arange(3,7,2)
    Tensor([3, 5])
    """
    if start > stop:
        tmp = start
        start = stop
        stop = tmp
    return Tensor(np.arange(start, stop, step, dtype), constant=constant, copy=False)


def linspace(
    start: Real,
    stop: Real,
    num: int = 50,
    include_endpoint: bool = True,
    dtype: DTypeLikeReals = None,
    constant: Optional[bool] = None,
):
    """Return a Tensor with evenly-spaced numbers over a specified interval.

    Values are generated within [start, stop], with the endpoint optionally excluded.

    Parameters
    ----------
    start : Real
        The starting value of the sequence, inclusive.

    stop : Real
        The ending value of the sequence, inclusive unless `include_endpoint` is False.

    num : int, optional (default=50)
        The number of values to generate. Must be non-negative.

    include_endpoint : bool, optional (default=True)
        Whether to include the endpoint in the Tensor. Note that if False, the step size changes
        to accommodate the sequence excluding the endpoint.

    dtype : data-type, optional (default=None)
        The data type of the output Tensor, or None to infer from the inputs.

    constant : Optional[bool]
        If ``True``, this tensor is a constant, and thus does not facilitate
        back propagation.

        Defaults to ``False`` for float-type data.
        Defaults to ``True`` for integer-type data.

        Integer-type tensors must be constant.

    Returns
    -------
    Tensor
        A Tensor of `num` evenly-spaced values in [start, stop] or [start, stop), depending on
        `include_endpoint`.

    See Also
    --------
    arange : Similar to `linspace`, but uses a step size (instead of the
             number of samples).
    logspace : Samples uniformly distributed in log space.

    Examples
    --------
    >>> import mygrad as mg
    >>> mg.linspace(2.0, 3.0, num=5)
    Tensor([ 2.  ,  2.25,  2.5 ,  2.75,  3.  ])
    >>> mg.linspace(2.0, 3.0, num=5, endpoint=False)
    Tensor([ 2. ,  2.2,  2.4,  2.6,  2.8])
    """
    return Tensor(
        np.linspace(start, stop, num, include_endpoint, dtype=dtype),
        constant=constant,
        copy=False,
    )


def logspace(
    start: Real,
    stop: Real,
    num: int = 50,
    include_endpoint: bool = True,
    base: Real = 10,
    dtype: DTypeLikeReals = None,
    constant: Optional[bool] = None,
):
    """Return a Tensor with evenly-spaced numbers over a specified interval on a log scale.

    In linear space, values are generated within [base**start, base**stop], with the endpoint
    optionally excluded.

    Parameters
    ----------
    start : Real
        The starting value of the sequence, inclusive; start at `base ** start`.

    stop : Real
        The ending value of the sequence, inclusive unless `include_endpoint` is False; end at
        `base ** stop`.

    num : int, optional (default=50)
        The number of values to generate. Must be non-negative.

    include_endpoint : bool, optional (default=True)
        Whether to include the endpoint in the Tensor. Note that if False, the step size changes
        to accommodate the sequence excluding the endpoint.

    base : Real, optional (default=10)
        The base of the log space.

    dtype : data-type, optional (default=None)
        The data type of the output Tensor, or None to infer from the inputs.

    constant : Optional[bool]
        If ``True``, this tensor is a constant, and thus does not facilitate
        back propagation.

        Defaults to ``False`` for float-type data.
        Defaults to ``True`` for integer-type data.

        Integer-type tensors must be constant.

    See Also
    --------
    arange : Similar to linspace, with the step size specified instead of the
             number of samples. Note that, when used with a float endpoint, the
             endpoint may or may not be included.
    linspace : Similar to logspace, but with the samples uniformly distributed
               in linear space, instead of log space.
    geomspace : Similar to logspace, but with endpoints specified directly.

    Examples
    --------
    >>> import mygrad as mg
    >>> mg.logspace(2.0, 3.0, num=4)
    Tensor([  100.        ,   215.443469  ,   464.15888336,  1000.        ])
    >>> mg.logspace(2.0, 3.0, num=4, endpoint=False)
    Tensor([ 100.        ,  177.827941  ,  316.22776602,  562.34132519])
    >>> mg.logspace(2.0, 3.0, num=4, base=2.0)
    Tensor([ 4.        ,  5.0396842 ,  6.34960421,  8.        ])

    Returns
    -------
    Tensor
        A Tensor of `num` evenly-spaced values in the log interval [base**start, base**stop].
    """
    return Tensor(
        np.logspace(start, stop, num, include_endpoint, base, dtype),
        constant=constant,
        copy=False,
    )


def geomspace(
    start: Real,
    stop: Real,
    num: int = 50,
    include_endpoint: bool = True,
    dtype: DTypeLikeReals = None,
    constant: Optional[bool] = None,
):
    """Return a Tensor with evenly-spaced values in a geometric progression.

    Each output sample is a constant multiple of the previous output.

    Parameters
    ----------
    start : Real
        The starting value of the output.

    stop : Real
        The ending value of the sequence, inclusive unless `include_endpoint` is false.

    num : int, optional (default=50)
        The number of values to generate. Must be non-negative.

    include_endpoint : bool, optional (default=True)
        Whether to include the endpoint in the Tensor. Note that if False, the step size changes
        to accommodate the sequence excluding the endpoint.

    dtype : data-type, optional (default=None)
        The data type of the output Tensor, or None to infer from the inputs.

    constant : Optional[bool]
        If ``True``, this tensor is a constant, and thus does not facilitate
        back propagation.

        Defaults to ``False`` for float-type data.
        Defaults to ``True`` for integer-type data.

        Integer-type tensors must be constant.

    Returns
    -------
    Tensor
        A Tensor of `num` samples, evenly-spaced in a geometric progression.

    See Also
    --------
    logspace : Similar to geomspace, but with endpoints specified using log
               and base.
    linspace : Similar to geomspace, but with arithmetic instead of geometric
               progression.
    arange : Similar to linspace, with the step size specified instead of the
             number of samples.

    Examples
    --------
    >>> import mygrad as mg
    >>> import numpy as np
    >>> mg.geomspace(1, 1000, num=4)
    Tensor([    1.,    10.,   100.,  1000.])
    >>> mg.geomspace(1, 1000, num=3, endpoint=False)
    Tensor([   1.,   10.,  100.])
    >>> mg.geomspace(1, 1000, num=4, endpoint=False)
    Tensor([   1.        ,    5.62341325,   31.6227766 ,  177.827941  ])
    >>> mg.geomspace(1, 256, num=9)
    Tensor([   1.,    2.,    4.,    8.,   16.,   32.,   64.,  128.,  256.])

    Note that the above may not produce exact integers:

    >>> mg.geomspace(1, 256, num=9, dtype=int)
    Tensor([  1,   2,   4,   7,  16,  32,  63, 127, 256])
    >>> np.around(mg.geomspace(1, 256, num=9).data).astype(int)
    array([  1,   2,   4,   8,  16,  32,  64, 128, 256])

    Negative, decreasing, and complex inputs are allowed:

    >>> mg.geomspace(1000, 1, num=4)
    Tensor([ 1000.,   100.,    10.,     1.])
    >>> mg.geomspace(-1000, -1, num=4)
    Tensor([-1000.,  -100.,   -10.,    -1.])
    """
    return Tensor(
        np.geomspace(start, stop, num, include_endpoint, dtype),
        constant=constant,
        copy=False,
    )<|MERGE_RESOLUTION|>--- conflicted
+++ resolved
@@ -1,16 +1,8 @@
-<<<<<<< HEAD
 from typing import Any, Iterable, Optional, Union
 
 import numpy as np
 
 from mygrad.tensor_base import Tensor
-=======
-from typing import Iterable, Optional, Union
-
-import numpy as np
-
-from mygrad.tensor_base import Tensor, asarray
->>>>>>> 888d5979
 from mygrad.typing import ArrayLike, DTypeLikeReals, Real
 
 Shape = Union[Iterable[int], int]
@@ -33,7 +25,6 @@
 ]
 
 
-<<<<<<< HEAD
 def _resolve_constant(other: Any, constant: Optional[bool]) -> Optional[bool]:
     """Infers `constant` from `other` when `other` is a tensor and `constant`
     is `None`"""
@@ -43,8 +34,6 @@
     return other.constant if isinstance(other, Tensor) else None
 
 
-=======
->>>>>>> 888d5979
 def empty(
     shape: Shape, dtype: DTypeLikeReals = np.float32, constant: Optional[bool] = None
 ):
@@ -152,15 +141,9 @@
 
 
 def eye(
-<<<<<<< HEAD
     N: int,
     M: Optional[int] = None,
     k: int = 0,
-=======
-    rows: int,
-    cols: Optional[int] = None,
-    diag_idx: int = 0,
->>>>>>> 888d5979
     dtype: DTypeLikeReals = np.float32,
     constant: Optional[bool] = None,
 ):
@@ -479,56 +462,52 @@
     constant: Optional[bool] = None,
 ):
     """
-    Return a Tensor of the given shape and type, filled with `fill_value`.
-
-    Parameters
-    ----------
-    shape : Union[int, Iterable[int]]
-        The shape of the output Tensor.
-
-    fill_value : ArrayLike
-<<<<<<< HEAD
-        The value with which to fill the output Tensor. Note that this function
-        is not differentiable – the resulting tensor will not backprop through
-        `fill_value`.
-=======
-        The value with which to fill the output Tensor.
->>>>>>> 888d5979
-
-    dtype : data-type, optional (default=None)
-        The data type of the output Tensor, or None to match `fill_value`..
-
-    constant : Optional[bool]
-        If ``True``, this tensor is a constant, and thus does not facilitate
-        back propagation.
-
-        Defaults to ``False`` for float-type data.
-        Defaults to ``True`` for integer-type data.
-
-        Integer-type tensors must be constant.
-
-    Returns
-    -------
-    Tensor
-        A Tensor of `fill_value` with the given shape and dtype.
-
-    Examples
-    --------
-    >>> import mygrad as mg
-    >>> mg.full((2, 2), 33)
-    Tensor([[ 33,  33],
-            [ 33,  33]])
-
-    >>> mg.full((2, 2), 10)
-    Tensor([[10, 10],
-            [10, 10]])
+        Return a Tensor of the given shape and type, filled with `fill_value`.
+
+        Parameters
+        ----------
+        shape : Union[int, Iterable[int]]
+            The shape of the output Tensor.
+
+        fill_value : ArrayLike
+    <<<<<<< HEAD
+            The value with which to fill the output Tensor. Note that this function
+            is not differentiable – the resulting tensor will not backprop through
+            `fill_value`.
+    =======
+            The value with which to fill the output Tensor.
+    >>>>>>> develop
+
+        dtype : data-type, optional (default=None)
+            The data type of the output Tensor, or None to match `fill_value`..
+
+        constant : Optional[bool]
+            If ``True``, this tensor is a constant, and thus does not facilitate
+            back propagation.
+
+            Defaults to ``False`` for float-type data.
+            Defaults to ``True`` for integer-type data.
+
+            Integer-type tensors must be constant.
+
+        Returns
+        -------
+        Tensor
+            A Tensor of `fill_value` with the given shape and dtype.
+
+        Examples
+        --------
+        >>> import mygrad as mg
+        >>> mg.full((2, 2), 33)
+        Tensor([[ 33,  33],
+                [ 33,  33]])
+
+        >>> mg.full((2, 2), 10)
+        Tensor([[10, 10],
+                [10, 10]])
     """
     return Tensor(
-<<<<<<< HEAD
         np.full(shape, fill_value=fill_value, dtype=dtype),
-=======
-        np.full(shape, fill_value=asarray(fill_value), dtype=dtype),
->>>>>>> 888d5979
         constant=constant,
         copy=False,
     )
@@ -586,11 +565,7 @@
     """
     constant = _resolve_constant(other, constant)
     return Tensor(
-<<<<<<< HEAD
         np.full_like(other, fill_value=fill_value, dtype=dtype),
-=======
-        np.full_like(asarray(other), fill_value=fill_value, dtype=dtype),
->>>>>>> 888d5979
         constant=constant,
         copy=False,
     )
