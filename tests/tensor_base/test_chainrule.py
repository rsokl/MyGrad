--- conflicted
+++ resolved
@@ -19,11 +19,7 @@
             assert t.grad is None
         else:
             assert t.grad is not None
-<<<<<<< HEAD
             assert_allclose(t.grad, expr, atol=1e-5)
-=======
-            assert_allclose(t.grad, expr, atol=1e-7)
->>>>>>> 37e89700
 
 
 def _check_cleared_node(t: mg.Tensor):
@@ -120,7 +116,7 @@
 
     _check_grad(x, 1 + 2 * z.data * f.data * y.data)
     _check_grad(y, 2 * z.data * f.data * x.data)
-    _check_grad(z, f.data**2 + z.data * 2 * f.data)
+    _check_grad(z, f.data ** 2 + z.data * 2 * f.data)
 
 
 @given(st.booleans())
@@ -146,17 +142,10 @@
     assert_allclose(actual=v2.data, desired=np.exp(v1.data), atol=1e-7)
     assert_allclose(actual=v3.data, desired=np.cos(np.exp(v1.data)), atol=1e-7)
 
-<<<<<<< HEAD
-    assert_allclose(actual=v3.grad, desired=grad)
-    assert_allclose(actual=v2.grad, desired=-np.sin(v2.data) * grad)
-    assert_allclose(
-        actual=v1.grad, desired=np.exp(v1.data) * -np.sin(v2.data) * grad, atol=1e-5
-=======
     assert_allclose(actual=v3.grad, desired=grad, atol=1e-7)
     assert_allclose(actual=v2.grad, desired=-np.sin(v2.data) * grad, atol=1e-7)
     assert_allclose(
         actual=v1.grad, desired=np.exp(v1.data) * -np.sin(v2.data) * grad, atol=1e-7
->>>>>>> 37e89700
     )
 
 
@@ -198,8 +187,8 @@
     v4.backward(grad)
 
     # check fwd-pass produces reliable math
-    assert v2.data == v1_val**2
-    assert v3.data == np.exp(v1_val**2)
+    assert v2.data == v1_val ** 2
+    assert v3.data == np.exp(v1_val ** 2)
     assert v4.data == 2 * v3.data
 
     # check that constant propagates through graph reliably
@@ -278,7 +267,7 @@
     v5.backward(grad)
 
     # check fwd-pass produces reliable math
-    assert v2.data == v1_val**2
+    assert v2.data == v1_val ** 2
     assert v3.data == np.exp(v1_val)
     assert v4.data == 2 * v1_val
     assert v5.data == v2.data * v3.data * v4.data
@@ -384,7 +373,7 @@
     note(f"v5: {v5}")
 
     # check fwd-pass produces reliable math
-    assert v3.data == v1_val**2
+    assert v3.data == v1_val ** 2
     assert v4.data == (v2_val * v3.data)
     assert v5.data == (v4.data * v3.data)
 
@@ -411,7 +400,7 @@
     _check_grad(v3, v3_grad)
 
     # dL/d2 = dL/d4 * p4/p2
-    v2_grad = None if (v5.constant or v4.constant) else grad * v3.data**2
+    v2_grad = None if (v5.constant or v4.constant) else grad * v3.data ** 2
     _check_grad(v2, v2_grad)
 
     # dL/d1 = dL/d3 * p3/p1
@@ -421,7 +410,7 @@
         else (
             2 * grad * v1.data * v4.data
             if v4.constant
-            else grad * 4 * v1.data**3 * v2.data
+            else grad * 4 * v1.data ** 3 * v2.data
         )
     )
     _check_grad(v1, v1_grad)
@@ -504,7 +493,7 @@
     note(f"dead_leaf: {dead_leaf}")
 
     # check fwd-pass produces reliable math
-    assert v3.data == v1_val**2
+    assert v3.data == v1_val ** 2
     assert v4.data == (v1_val * v2_val * v3.data)
     assert v5.data == (v4.data * v3.data * v1_val)
     assert dead_leaf.data == dangling_site.data * 3.0
@@ -533,7 +522,7 @@
     _check_grad(v3, v3_grad)
 
     v2_grad = (
-        None if (v5.constant or v4.constant) else grad * v3.data**2 * v1.data**2
+        None if (v5.constant or v4.constant) else grad * v3.data ** 2 * v1.data ** 2
     )
     _check_grad(v2, v2_grad)
 
