--- conflicted
+++ resolved
@@ -45,14 +45,7 @@
     assert x.grad is None
 
     if not y.constant:
-<<<<<<< HEAD
-        assert_allclose(y.grad, 4 * x.data**3, atol=1e-7)
-
-    if not placeholder.constant:
-        assert_allclose(placeholder.grad, 6 * x.data**2)
-=======
         assert_allclose(y.grad, 4 * x.data**3, atol=1e-5, rtol=1e-5)
 
     if not placeholder.constant:
         assert_allclose(placeholder.grad, 6 * x.data**2, atol=1e-5, rtol=1e-5)
->>>>>>> 55079a63
