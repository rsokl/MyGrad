import hypothesis.extra.numpy as hnp
import hypothesis.strategies as st
import numpy as np
from hypothesis import given, settings
from mygrad.tensor_base import Tensor
from numpy.testing import assert_allclose

from ..custom_strategies import adv_integer_index, basic_indices, arbitrary_indices
from ..wrappers.uber import backprop_test_factory, fwdprop_test_factory


@settings(deadline=None)
@given(
    a=hnp.arrays(
        shape=hnp.array_shapes(min_side=0, max_side=4, min_dims=0, max_dims=5),
        dtype=float,
    ),
    data=st.data(),
)
def test_arbitrary_indices_strategy(a, data):
    shape = a.shape
    index = data.draw(arbitrary_indices(shape))

    # if index does not comply with numpy indexing
    # rules, numpy will raise an error
    a[index]


def test_getitem():
    x = Tensor([1, 2, 3])
    a, b, c = x
    f = 2 * a + 3 * b + 4 * c
    f.backward()

    assert a.data == 1
    assert b.data == 2
    assert c.data == 3
    assert f.data == 20

    assert_allclose(a.grad, np.array(2))
    assert_allclose(b.grad, np.array(3))
    assert_allclose(c.grad, np.array(4))
    assert_allclose(x.grad, np.array([2, 3, 4]))


def get_item(arr, index, constant=False):
    if not isinstance(arr, Tensor):
        arr = np.asarray(arr)
    o = arr[index]
    if isinstance(o, Tensor):
        o.constant = constant

    return o


def basic_index_wrap(*arrs):
    return basic_indices(arrs[0].shape)


def adv_index_int_wrap(*arrs):
    return adv_integer_index(arrs[0].shape)


def adv_index_bool_wrap(*arrs):
    return hnp.arrays(shape=arrs[0].shape, dtype=bool)


<<<<<<< HEAD
def arb_index_wrap(*arrs):
    return arbitrary_indices(arrs[0].shape)
=======
# https://github.com/rsokl/MyGrad/issues/272
def test_index_0d():
    assert Tensor(3)[None].shape == (1,)
    assert Tensor(3)[None].item() == 3
>>>>>>> 956f422c


@fwdprop_test_factory(
    mygrad_func=get_item,
    true_func=get_item,
    num_arrays=1,
    index_to_arr_shapes={
        0: hnp.array_shapes(min_side=0, min_dims=0, max_side=6, max_dims=4)
    },
    kwargs=dict(index=basic_index_wrap),
)
def test_getitem_basicindex_fwdprop():
    pass


@settings(deadline=None)
@backprop_test_factory(
    mygrad_func=get_item,
    true_func=get_item,
    num_arrays=1,
    index_to_arr_shapes={
        0: hnp.array_shapes(min_side=0, min_dims=0, max_side=6, max_dims=4)
    },
    kwargs=dict(index=basic_index_wrap),
    vary_each_element=True,
)
def test_getitem_basicindex_bkwdprop():
    pass


@fwdprop_test_factory(
    mygrad_func=get_item,
    true_func=get_item,
    num_arrays=1,
    index_to_arr_shapes={0: hnp.array_shapes(max_side=6, max_dims=4)},
    kwargs=dict(index=adv_index_int_wrap),
)
def test_getitem_advindex_int_fwdprop():
    pass


@settings(deadline=None)
@backprop_test_factory(
    mygrad_func=get_item,
    true_func=get_item,
    num_arrays=1,
    index_to_arr_shapes={0: hnp.array_shapes(max_side=6, max_dims=4)},
    kwargs=dict(index=adv_index_int_wrap),
    vary_each_element=True,
)
def test_getitem_advindex_int_bkwdprop():
    pass


@fwdprop_test_factory(
    mygrad_func=get_item,
    true_func=get_item,
    num_arrays=1,
    index_to_arr_shapes={0: hnp.array_shapes(max_side=6, max_dims=4)},
    kwargs=dict(index=adv_index_bool_wrap),
)
def test_getitem_advindex_bool_fwdprop():
    pass


@settings(deadline=None)
@backprop_test_factory(
    mygrad_func=get_item,
    true_func=get_item,
    num_arrays=1,
    index_to_arr_shapes={0: hnp.array_shapes(max_side=6, max_dims=4)},
    kwargs=dict(index=adv_index_bool_wrap),
    vary_each_element=True,
)
def test_getitem_advindex_bool_bkwdprop():
    pass


# test broadcast-compatible int-arrays
rows = np.array([0, 3], dtype=np.intp)
columns = np.array([0, 2], dtype=np.intp)


@fwdprop_test_factory(
    mygrad_func=get_item,
    true_func=get_item,
    num_arrays=1,
    index_to_arr_shapes={0: (4, 3)},
    kwargs=dict(index=np.ix_(rows, columns)),
)
def test_getitem_broadcast_index_fwdprop():
    pass


@settings(deadline=None)
@backprop_test_factory(
    mygrad_func=get_item,
    true_func=get_item,
    num_arrays=1,
    index_to_arr_shapes={0: (4, 3)},
    kwargs=dict(index=np.ix_(rows, columns)),
    vary_each_element=True,
)
def test_getitem_broadcast_index_bkprop():
    pass


@fwdprop_test_factory(
    mygrad_func=get_item,
    true_func=get_item,
    num_arrays=1,
    index_to_arr_shapes={0: (3, 2, 4, 3)},
    kwargs=dict(index=(Ellipsis, 2, 0)),
)
def test_getitem_ellipsis_index_fwdprop():
    pass


@settings(deadline=None)
@backprop_test_factory(
    mygrad_func=get_item,
    true_func=get_item,
    num_arrays=1,
    index_to_arr_shapes={0: (3, 2, 4, 3)},
    kwargs=dict(index=(Ellipsis, 2, 0)),
    vary_each_element=True,
)
def test_getitem_ellipsis_index_bkprop():
    pass


rows1 = np.array([False, True, False, True])
columns1 = [0, 2]


@fwdprop_test_factory(
    mygrad_func=get_item,
    true_func=get_item,
    num_arrays=1,
    index_to_arr_shapes={0: (4, 3)},
    kwargs=dict(index=np.ix_(rows1, columns1)),
)
def test_getitem_bool_int_fwdprop():
    pass


@settings(deadline=None)
@backprop_test_factory(
    mygrad_func=get_item,
    true_func=get_item,
    num_arrays=1,
    index_to_arr_shapes={0: (4, 3)},
    kwargs=dict(index=np.ix_(rows1, columns1)),
    vary_each_element=True,
)
def test_getitem_bool_int_bkprop():
    pass


@fwdprop_test_factory(
    mygrad_func=get_item,
    true_func=get_item,
    num_arrays=1,
    index_to_arr_shapes={0: (4, 3)},
    kwargs=dict(index=(slice(1, 2), [1, 2])),
)
def test_getitem_basic_w_adv_fwdprop():
    pass


@settings(deadline=None)
@backprop_test_factory(
    mygrad_func=get_item,
    true_func=get_item,
    num_arrays=1,
    index_to_arr_shapes={0: (4, 3)},
    kwargs=dict(index=(slice(1, 2), [1, 2])),
    vary_each_element=True,
)
def test_getitem_basic_w_adv_bkprop():
    pass


@fwdprop_test_factory(
    mygrad_func=get_item,
    true_func=get_item,
    num_arrays=1,
    index_to_arr_shapes={0: hnp.array_shapes(min_side=0, max_side=4, min_dims=0, max_dims=5)},
    kwargs=dict(index=arb_index_wrap),
)
def test_getitem_arbitraryindex_fwdprop():
    pass


@settings(deadline=None, max_examples=500)
@backprop_test_factory(
    mygrad_func=get_item,
    true_func=get_item,
    num_arrays=1,
    index_to_arr_shapes={0: hnp.array_shapes(min_side=0, max_side=4, min_dims=0, max_dims=5)},
    kwargs=dict(index=arb_index_wrap),
    vary_each_element=True,
)
def test_getitem_arbitraryindex_bkwdprop():
    pass<|MERGE_RESOLUTION|>--- conflicted
+++ resolved
@@ -65,16 +65,15 @@
     return hnp.arrays(shape=arrs[0].shape, dtype=bool)
 
 
-<<<<<<< HEAD
 def arb_index_wrap(*arrs):
     return arbitrary_indices(arrs[0].shape)
-=======
+
+  
 # https://github.com/rsokl/MyGrad/issues/272
 def test_index_0d():
     assert Tensor(3)[None].shape == (1,)
     assert Tensor(3)[None].item() == 3
->>>>>>> 956f422c
-
+    
 
 @fwdprop_test_factory(
     mygrad_func=get_item,
